"""
A dataset handle and abstract low level access to the data. the dataset will
takes data stored locally, in the format in which they have been downloaded,
and will convert them into a MNE raw object. There are options to pool all the
different recording sessions per subject or to evaluate them separately.
"""
# flake8: noqa
from .gigadb import Cho2017
from .alex_mi import AlexMI
from .physionet_mi import PhysionetMI
from .bnci import (BNCI2014001, BNCI2014002, BNCI2014004, BNCI2014008,
				   BNCI2014009, BNCI2015001, BNCI2015003, BNCI2015004)
from .bbci_eeg_fnirs import Shin2017A, Shin2017B
from .upper_limb import Ofner2017
from .Weibo2014 import Weibo2014
from .Zhou2016 import Zhou2016
from .mpi_mi import MunichMI
from .schirrmeister2017 import Schirrmeister2017
<<<<<<< HEAD
from .epfl import EPFLP300
from .braininvaders import bi2013a
=======
from .epfl import EPFLP300
>>>>>>> c8826531
<|MERGE_RESOLUTION|>--- conflicted
+++ resolved
@@ -16,9 +16,5 @@
 from .Zhou2016 import Zhou2016
 from .mpi_mi import MunichMI
 from .schirrmeister2017 import Schirrmeister2017
-<<<<<<< HEAD
 from .epfl import EPFLP300
 from .braininvaders import bi2013a
-=======
-from .epfl import EPFLP300
->>>>>>> c8826531
