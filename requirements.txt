--- conflicted
+++ resolved
@@ -3,9 +3,6 @@
 pyriemann
 matplotlib
 seaborn
-<<<<<<< HEAD
-pyyaml
-=======
 h5py
 pandas
->>>>>>> c978ae6c
+pyyaml